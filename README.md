--- conflicted
+++ resolved
@@ -148,7 +148,6 @@
 
 Note that *Chatette* is named after *Chatito*, as *-ette* in French could be translated to *-ita* or *-ito* in Spanish.
 
-<<<<<<< HEAD
 # Development
 
 Install development requirements:
@@ -167,14 +166,11 @@
 
 ```tox -e pytest```
 
-# Contributors
-=======
 # Creators
 ## Author and maintainer
 - [SimGus](https://github.com/SimGus)
 
 *Disclaimer: This is a side-project I'm not paid for, don't expect me to work 24/7 on it.*
->>>>>>> 78fb4bd1
 
 ## Contributors
 - [Vadim Fedorenko](https://github.com/meiblorn)
