# Changelog
All notable changes to this project will be documented in this file.

The format is based on [Keep a Changelog](https://keepachangelog.com/en/1.0.0/),
and this project adheres to [Semantic Versioning](https://semver.org/spec/v2.0.0.html).

## [Unreleased]
<<<<<<< HEAD
### Added
- New opposite random generation modifier (using syntax `[unit?!randgen name]`)
=======
### Fixed
- Entity positions were incorrectly updated in some cases (issue [#22](https://github.com/SimGus/Chatette/issues/22))
>>>>>>> 92ffd0d5

## [1.6.0] - 2019-09-18
### Added
- New adapter to output a *Markdown* file that can be used as input for *Rasa NLU*
- New choice syntax: `[choice1|choice2]`

### Changed
- Shadowing a unit definition (i.e. redefining a unit a second time) is not allowed anymore
- File inclusion is done with respect to the file currently being parsed rather than the master file
- Command `set-modifier` now accepts `randgen`, `randgen-name` and `randgen-percent`
- Running the interactive command line interpreter without asking to parse a file is now allowed, using the command `python -m chatette -i`
- Show the seed used during execution to allow to re-execute the program in the exact same way
- Allow the percent symbol `%` to be appended to random generation percentages
- Accept non-integer percentages for random generation percentages
- Choices can contain other choices
- Choices can now take random generation names and random generation percentages
- Merge word groups and choices together to make the new choice syntax
- Large refactor of the parser and generator to improve the quality, maintainability and readability of the code
- Manage parsing statistics by creating a class intended for that
- Only require `rasa_nlu_data` as a top-level field in base file (not `common_examples` and `entity_synonyms` anymore)

### Removed
- Completely removed the limits on the number of examples that can be generated

### Fixed
- Don't crash when file paths and names contain unicode characters in Python 2.7
- Take random generation names into account when generating all possible examples (issue [#19](https://github.com/SimGus/Chatette/issues/19))
- Prevent some compatibility issues when using different versions of Python
- Double space generated in choices in some very precise cases

### Deprecated
- Deprecate old choice syntax `{choice1/choice2}` in favor of the new syntax `[choice1|choice2]`

## [1.5.0] - 2019-06-13
### Added
- Program option `-f` or `--force` to overwrite the output folder without asking the user for confirmation
- Base file containing predefined JSON data, that can be extended with generated data, when using the Rasa adapter

### Removed
- Drop tests for Python 3.3 because pytest dropped support for it => **Python 3.3 is *not* supported anymore**

### Changed
- Max number of examples per intent to generate (20'000 => 1'000'000)
- Ask for user confirmation before overwriting the output folder. Use program option `-f` or `--force` to have the same behavior as before (no confirmation).

### Fixed
- Command interpreter not working with Python 2.7

## [1.4.2] - 2019-04-24
### Fixed
- Entity marker not being removed from the generated text when the slot starts and ends with whitespaces
- Computation of the maximum number of examples that a choice could generate was 1 off. It could lead to a "sample larger than population" error

## [1.4.1] - 2019-03-07
### Changed
- Make `adapter_str`, `local` and `seed` arguments of the contructor of the facade optional arguments

### Fixed
- Template files were included with respect to the initial master file rather than the file that was currently being read

## [1.4.0] - 2019-02-17
### Added
- Check for circular includes: an exception will be raised with relevant information about which file was starting to get parsed twice rather than the old "too many recursion" error
- Interactive mode, executable using `-i` or `--interactive` program option, with commands that give information or change the state of the parser after it read template files
- Add program option `-I` or `--interactive-commands-file` to feed the script a file of commands that will be directly executed

### Changed
- `jsonl` adapter doesn't create a `synonyms.json` file anymore if it has no data to write inside it
- Output file is written using the default encoding of the platform *Chatette* is being used on, to avoid encoding issues
- Output folder and all its contents are now deleted before being created again to write the output file(s), in order to prevent old outputs from being mixed up with new outputs
- Accept comment lines and empty lines inside unit definitions (not considered as a new rule or as a syntax error as it was the case before)
- Completely refactor the parser and tokenizer: when instantiating the parser, give it the path of the file rather than the file itself. Parsing might behave differently than it used to.
- Move all code that is related to parsing into directory `parsing` and rename file `parsing.py` back to `parser.py`

### Fixed
- Duplicate examples not removed when they were generated by different rules
- Entity values being synonyms of themselves if the same value was used in several different slots
- Number of training and testing examples for intent not correctly parsed in some cases
- Too strict checks on the syntax of choices
- Possible infinite loop during generation (with a lot of bad luck)
- (Invisible) warnings because of invalid control sequences in the code and the tests

## [1.3.2] - 2019-01-21
### Added
- Wiki explaining the whole syntax of template files and the usage of the program
- Examples for the wiki
- Use a built-in `DeprecationWarning` for deprecation warnings (additionally to printing the warning on stdout)

### Fixed
- Possible exception caused by missing import
- Output directory (provided by the user with `-o` or `--output` flag) was ignored

## [1.3.1] - 2019-01-10
### Added
- Program option `-v` or `--version` to display the version number of the module (a `__version__` attribute of the module itself is also now available)

### Fixed
- Missing requirements when installing the package from [PyPI](https://pypi.org/project/chatette)
- Casegen (i.e. change of case for examples) didn't apply for some definitions (notably when not asking for a specific number of examples to be generated)
- Version number displayed in help messages in terminal

## [1.3.0] - 2018-12-30
### Added
- Code of conduct and instructions for contributing
- Unit tests for some parts of the projects (automatically run by Travis CI)
- New adapter that outputs `.jsonl` files (choosing which adapter to use is done with the program option `-a` or `--adapter`)

### Changed
- The number of examples to generate for training and testing does not need to be surrounded with single quotes anymore (but still can): `'training':'5'` is accepted as well as `test: 3`
- The output files cannot contain more than 10000 examples anymore
- The output files are now by default put in folders `output/train/` and `output/test/`
- Refactoring of some parts of the code
- Script is now referred to as `chatette` rather than `chatette.run` when executing from the command line

### Fixed
- Using an empty definition now raises an exception rather than removing all generated examples
- Having a line with only spaces doesn't crash the script anymore
- When writing output files in Rasa format, the entity highlighted could be located incorrectly in the example text (if an entity value was used twice for example)
- Possible duplicated examples when generating units with different letter case

## [1.2.3] - 2018-11-22
### Added
- Command line option (`-l` or `--local`) to make the working directory be the directory containing the template file

### Changed
- Working directory to be the directory from which the command is executed

### Fixed
- Missing import in a particular case
- Several error messages that used legacy variables
- `parser.py` changed to `parsing.py` to avoid some computers importing the default Python module named `parser`

## [1.2.2] - 2018-11-04
### Added
- Program option (`-s` or `--seed`) that is used as the seed of the random number generator

### Fixed
- Restaurant example which still had tests within it

## [1.2.1] - 2018-10-22
### Changed
- Accept `train` and `test` as well as `training` and `testing` for the identifiers of the numbers of examples to generate

### Fixed
- Potential `ImportError`s when running script directly from the command line
- Logo display on PyPI

## [1.2.0] - 2018-09-19
### Added
- Contributors to README

### Changed
- Chatette is now a [project on PyPI](https://pypi.org/project/chatette) :D

## [1.1.5] - 2018-09-19
### Added
- Files to make the script a package and register it on [PyPI](https://pypi.org)

### Changed
- More pythonic project structure

### Fixed
- Generator's max number of example setter missing a parameter

## [1.1.4] - 2018-09-16
### Added
- Possibility to change some special characters from the code

### Changed
- Accept modifiers in any order

## [1.1.3] - 2018-09-13
### Changed
- In synonyms lists, replace argument identifiers with their previously encountered values (i.e. each value accross the whole templates)

## [1.1.2] - 2018-09-11
### Added
- Hard limit on the generation of intent example to avoid producing too large files (by default, not more then 20'000 examples per intent)

### Changed
- Manage arguments within generated entities
- Release number to follow SemVer 2.0.0

### Fixed
- When asking to generate lots of examples, entities were not listed

## [1.1.1] - 2018-09-11
### Added
- Warning about circular references in the documentation

### Changed
- Deprecate semi-colon syntax in documentation

## [1.1.0] - 2018-09-11
### Added
- Support for generation of non-overlapping training and testing datasets
- Parser support for *Chatito* v2.1.x's syntax for asking for intent generation (`('training': '5', 'testing': '3')`). *Old way is not deprecated!*

### Changed
- Discard duplicates in generated examples (for both training and test datasets)
- Discard inapplicable case generation modifiers (in most cases)

### Deprecated
- Semi-colon `;` syntax for comments (rather use double slash `//` syntax) to stick closer to *Chatito* v2.1.x

## [1.0.0] - 2018-09-08
### Added
- Changelog
- Logo
- Syntax documentation
- Add shebang in all files

### Changed
- Update README to be nice for users
- Update real-life data
- Generate all possible examples when no number of generation is given: *Chatette* is now a superset of *Chatito* v2.0.0
- Use more list and dict comprehensions

## [0.4.2] - 2018-08-25
### Changed
- Take variations and synonyms into account when generating all possibilities
- Slash `/` syntax in slot definitions now takes the identifier of the first token of the rule to avoid having the same behavior as the empty equal syntax
- Update real-life data

### Fixed
- Empty synonyms list
- Incorrect letter case within entities

## [0.4.1] - 2018-08-24
### Removed
- Generator methods now unused with new parser

### Fixed
- Crashing *Rasa* adapter

## [0.4.0] - 2018-08-24
### Added
- Generate all possible strings for each and every token
- Synonym support (in *Rasa NLU* format) in generator

### Changed
- Rewrite the whole parser in an Object-Oriented way (with support for everything that was supported before)
- Update real-life data

### Fixed
- Escapement for arguments being removed too soon

## [0.3.2] - 2018-08-20
### Fixed
- Comment lines and empty lines within definitions being considered as rules
- Several bugs when referencing without variations a token defined with some

## [0.3.1] - 2018-08-19
### Removed
- Lots of debugging prints

## [0.3.0] - 2018-08-19
### Added
- Argument support
- Real-life data
- Random generation to choices

### Changed
- Possibility to use a token without variation even though it was defined with it
- Simplify the parser
- Check that tokens are named

### Fixed
- Keep track of leading spaces with choices
- Escapement within choices
- Line feed `\n` inside parsed strings
- Assumption that words provided to the generator begin with a lowercase letter

## [0.2.0] - 2018-08-17
### Added
- Support for choices in the parser and the generator
- Easier way to have a slot value named as the string generated (i.e. using slash `/` syntax)

### Changed
- Named random generations now generate (or don't generate) together

## 0.1.0 - 2018-08-17
### Added
- MIT license file
- README file
- .gitignore file
- Draft of syntax description
- Utility functions
- Complete parser with support for words, word groups, aliases, slots and intents
- Support for slot value names
- Generator able to generate an output file in *Rasa NLU* format (without support for synonyms or regex features)

[Unreleased]: https://github.com/SimGus/Chatette/compare/v1.6.0...HEAD
[1.6.0]: https://github.com/SimGus/Chatette/compare/v1.5.0...v1.6.0
[1.5.0]: https://github.com/SimGus/Chatette/compare/v1.4.2...v1.5.0
[1.4.2]: https://github.com/SimGus/Chatette/compare/v1.4.1...v1.4.2
[1.4.1]: https://github.com/SimGus/Chatette/compare/v1.4.0...v1.4.1
[1.4.0]: https://github.com/SimGus/Chatette/compare/v1.3.2...v1.4.0
[1.3.2]: https://github.com/SimGus/Chatette/compare/v1.3.1...v1.3.2
[1.3.1]: https://github.com/SimGus/Chatette/compare/v1.3.0...v1.3.1
[1.3.0]: https://github.com/SimGus/Chatette/compare/v1.2.3...v1.3.0
[1.2.3]: https://github.com/SimGus/Chatette/compare/v1.2.2...v1.2.3
[1.2.2]: https://github.com/SimGus/Chatette/compare/v1.2.1...v1.2.2
[1.2.1]: https://github.com/SimGus/Chatette/compare/v1.2.0...v1.2.1
[1.2.0]: https://github.com/SimGus/Chatette/compare/v1.1.5...v1.2.0
[1.1.5]: https://github.com/SimGus/Chatette/compare/v1.1.4...v1.1.5
[1.1.4]: https://github.com/SimGus/Chatette/compare/v1.1.3...v1.1.4
[1.1.3]: https://github.com/SimGus/Chatette/compare/v1.1.2...v1.1.3
[1.1.2]: https://github.com/SimGus/Chatette/compare/v1.1.1...v1.1.2
[1.1.1]: https://github.com/SimGus/Chatette/compare/v1.1.0...v1.1.1
[1.1.0]: https://github.com/SimGus/Chatette/compare/v1.0.0...v1.1.0
[1.0.0]: https://github.com/SimGus/Chatette/compare/v0.4.2...v1.0.0
[0.4.2]: https://github.com/SimGus/Chatette/compare/v0.4.1...v0.4.2
[0.4.1]: https://github.com/SimGus/Chatette/compare/v0.3.2...v0.4.1
[0.4.0]: https://github.com/SimGus/Chatette/compare/v0.3.2...v0.4.0
[0.3.2]: https://github.com/SimGus/Chatette/compare/v0.3.1...v0.3.2
[0.3.1]: https://github.com/SimGus/Chatette/compare/v0.3.0...v0.3.1
[0.3.0]: https://github.com/SimGus/Chatette/compare/v0.2.0...v0.3.0
[0.2.0]: https://github.com/SimGus/Chatette/compare/v0.1.0...v0.2.0<|MERGE_RESOLUTION|>--- conflicted
+++ resolved
@@ -5,13 +5,11 @@
 and this project adheres to [Semantic Versioning](https://semver.org/spec/v2.0.0.html).
 
 ## [Unreleased]
-<<<<<<< HEAD
 ### Added
 - New opposite random generation modifier (using syntax `[unit?!randgen name]`)
-=======
+
 ### Fixed
 - Entity positions were incorrectly updated in some cases (issue [#22](https://github.com/SimGus/Chatette/issues/22))
->>>>>>> 92ffd0d5
 
 ## [1.6.0] - 2019-09-18
 ### Added
