import random
#from typing import List

from chatette.units import UnitDefinition#, Example
from .example import IntentExample


class IntentDefinition(UnitDefinition):
    """
    This class represents the definition of an intent,
    containing all the rules it can generate from.
    """

<<<<<<< HEAD
    def __init__(self, name, modifiers, rules=None):
        super(IntentDefinition, self).__init__(name, modifiers, rules=rules)
=======
    def __init__(self, name, rules=[], arg=[], casegen=False):
        super(IntentDefinition, self).__init__(name, rules=rules, arg=arg, casegen=casegen)

        if rules is None:
            rules = []
>>>>>>> 170d94a8

        self.type = "intent"
        self.nb_training_examples_asked = None  # All possibilities will be generated TODO
        self.nb_testing_examples_asked = None

    def set_nb_examples_asked(self, nb_training_examples_asked, nb_testing_examples_asked=None):
        self.nb_training_examples_asked = nb_training_examples_asked
        self.nb_testing_examples_asked = nb_testing_examples_asked

    def generate(self, max_nb_examples, training_examples=None):# -> List[Example]:
        """
        Generates all the examples that were asked (i.e. as much examples
        as asked). The number of generated examples is tied to a maximum though TODO.
        When `training_examples` is `None`, this will generate the training examples
        (i.e. the number of training examples asked); otherwise, it will generate
        examples that are not in `training_examples` (if possible).
        """
        if training_examples is None and self.nb_training_examples_asked is None:
            return [
                    IntentExample(self.name, ex.text.strip(), ex.entities)
                    for (i, ex) in enumerate(self.generate_all())
                    if i < max_nb_examples
                ]

        nb_examples_asked = self.nb_training_examples_asked
        if training_examples is not None:
            if self.nb_testing_examples_asked is None:
                return []  # No examples must be generated
            nb_examples_asked = self.nb_testing_examples_asked

        if nb_examples_asked <= 0:
            return []

        nb_possible_ex = self.get_max_nb_generated_examples()
        if nb_examples_asked > nb_possible_ex:
            if training_examples is None:
                return [
                    IntentExample(self.name, ex.text.strip(), ex.entities)
                    for (i, ex) in enumerate(self.generate_all())
                    if i < max_nb_examples
                ]

            all_examples = [
                IntentExample(self.name, ex.text.strip(), ex.entities)
                for (i, ex) in enumerate(self.generate_all())
                if i < max_nb_examples
            ]
            return [
                ex
                for ex in all_examples if ex not in training_examples
            ]

        if nb_examples_asked > max_nb_examples:
            nb_examples_asked = max_nb_examples

        if nb_examples_asked < nb_possible_ex / 2:  # QUESTION: should this be /2?
            generated_examples = []
            for _ in range(nb_examples_asked):
                nb_iterations = 0
                while nb_iterations < 50:  # 50 is completely arbitrary
                    current_example = self.generate_random()
                    current_example.text = current_example.text.strip()  # Strip for safety
                    if (    current_example not in generated_examples  # NOTE: this doesn't seem to work?
                        and (training_examples is None
                             or current_example not in training_examples)):
                        generated_examples.append(
                            IntentExample(self.name, current_example.text,
                                          current_example.entities))
                        break
                    nb_iterations += 1
            return generated_examples

        all_examples = [
            IntentExample(self.name, ex.text.strip(), ex.entities)
            for ex in self.generate_all()
        ]

        if training_examples is None:
            return random.sample(all_examples, nb_examples_asked)
        random.shuffle(all_examples)
        return [
            ex for ex in all_examples
            if ex not in training_examples
        ]


    def _get_template_decl(self, variation=None):
        result = '%' + \
                 super(IntentDefinition, self)._get_template_decl(variation)
        if self.nb_training_examples_asked is not None:
            result += "(train:" + str(self.nb_training_examples_asked)
            if self.nb_testing_examples_asked is not None:
                result += ", test:" + str(self.nb_testing_examples_asked) + ')'
        elif self.nb_testing_examples_asked is not None:
            result += "(test:" + str(self.nb_testing_examples_asked) +')'
        return result<|MERGE_RESOLUTION|>--- conflicted
+++ resolved
@@ -11,16 +11,8 @@
     containing all the rules it can generate from.
     """
 
-<<<<<<< HEAD
     def __init__(self, name, modifiers, rules=None):
         super(IntentDefinition, self).__init__(name, modifiers, rules=rules)
-=======
-    def __init__(self, name, rules=[], arg=[], casegen=False):
-        super(IntentDefinition, self).__init__(name, rules=rules, arg=arg, casegen=casegen)
-
-        if rules is None:
-            rules = []
->>>>>>> 170d94a8
 
         self.type = "intent"
         self.nb_training_examples_asked = None  # All possibilities will be generated TODO
