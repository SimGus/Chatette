# TODOs

- [ ] parse in a better way asked number of generation of intents
- [ ] accept `#` as intent symbol (as well as `%` currently) to get closer to IBM Watson's syntax
- [ ] add some kind of optional version number within template files
- [ ] add a way to specify a rule on several consecutive lines
- [ ] add a way to give several different names to units
- [ ] add a way to force a rule at least once in the training/testing set

- [ ] add an adapter to output raw lists of questions (rather than a JSON file) (without entities?)
- [ ] add an adapter for *Rasa markdown*
- [ ] add an adapter for *Snips*
- [ ] add an adapter for *Google DialogFlow*
- [ ] add an adapter for *IBM Watson*
- [ ] add an adapter for *Microsoft LUIS* as described [here](https://github.com/rodrigopivi/Chatito/issues/61)
- [ ] add default aliases and slots

- [ ] add opposite `randgen` names
- [ ] support several arguments in one rule
- [ ] reverse regex
- [ ] add probabilities of generation for rules in defintions (cf. https://github.com/rodrigopivi/Chatito/issues/48)
- [ ] add support Chatito's augmentations (cf. https://github.com/rodrigopivi/Chatito/issues/48)
- [ ] add an annotation for generating typos
- [ ] add a flag to enable/disable the slot = slot synonym behavior (cf. https://github.com/rodrigopivi/Chatito/issues/50)
- [ ] add a way to make some generation mandatory in the training set, test set or both (cf. https://github.com/rodrigopivi/Chatito/issues/51)
- [ ] add custom annotations as *Chatito* does
- [ ] add support for any sub-rule's modifier for choices
- [ ] make double quotes an ignored character in annotations
- [ ] accept anything inside an arg, especially unit references
- [ ] add percentages of all possible examples for training and test (rather than simple numbers)

- [ ] add regex to rasa JSON file

- [ ] add a command line option to specifiy the max number of examples to generate
- [ ] add bulk generation
- [ ] add program options to change the names of the output files
- [ ] add a command line option to run in case insensitive

- [ ] design patterns
- [ ] make the division between processing and lookup more important in parser
- [ ] improve logging (remove `print`s and use a logging library)
<!-- - [ ] rewrite docstrings formatted as explained in *PEP257* -->
- [ ] detect and warn about circular references
- [ ] warn if there are slots within slots
- [ ] warn if the limit of examples generated was reached
- [ ] warn if a unit reference is used within its own declaration
- [ ] warn if an argument has no value
- [ ] check that intent definitions don't overlap
<<<<<<< HEAD
- [ ] cache the possible number of generatable examples for each unit
=======
- [ ] use multithreading or multiprocessing to optimize the execution time (+ program option to set that on/off)
>>>>>>> a8220562

- [ ] complete refactor of the code: the code is almost unmaintainable
- [ ] refactor units to remove duplicated code: make modifiers act after the string has been generated
- [ ] add more unit tests

- [ ] *Interactive mode* add support for argument values in relevant commands
- [ ] *Interactive mode* use `tabulate` to make tables and make command output more readable

- [ ] *Docs* clearly state the objective (scope) of the program
- [ ] *Docs* add a "contributors" part
- [ ] *Docs* add a representation of the architecture of the project
- [ ] *Docs* multilingual
- [ ] *Docs* specify which version of *Rasa NLU* *chatette* can work with
- [ ] *Docs* explain that redefining a unit silently appends the rules to the already declared unit (with the same modifiers as the first time)
- [ ] *Docs* document the differences between *Chatito* and *Chatette*
- [ ] *Docs* make docs available from `help()` function

- [ ] add sections in TODO list to make it more readable
- [ ] make an installer to use the script directly from the command line (at least in *nix systems)

## Done

- [x] fix line number count for different files
- [x] add unicode support for all files (`io.open` autodetects encoding i think)
- [x] add argument support
- [x] generate all possible sentences when asked
- [x] add synonyms into the synonym object of rasa JSON file
- [x] fix overriding of rules
- [x] add entities when generating slot in OOP rewriting
- [x] add *casegen* inside declarations
- [x] add choice support in *OOP* rewriting
- [x] slot value should be the whole text and not only the first word if no value is given
- [x] remove escapement in slot values
- [x] add a `choose` function utility
- [x] give a default nb of indent for `printDBG` methods
- [x] add support for synonyms in OOP rewriting
- [x] check that slot value in slots content has any use (removed)
- [x] redo as OOP
- [x] support generation without a max number given
- [x] do something with `arg` when generating all the possibilities
- [x] add a *changelog*
- [x] change comments symbols from `;` to `//` to more closely resemble *Chatito* v2.1.x
- [x] parser support *Chatito* v2.1.x's syntax for asking training and testing generations
- [x] as *Chatito* v2.1.x does, generate a testing dataset if asked
- [x] don't generate twice the same sentence
- [x] check that `casegen` is applicable and useful before setting it for a rule content
- [x] add the new training and testing syntax into the syntax specifications
- [x] *Docs* deprecate semi-colong syntax
- [x] *Docs* add warning about circular references
- [x] tie the "all possibilities" generation to a maximum
- [x] training and testing datasets should never overlap
- [x] support `arg` inside synonym lists
- [x] `generate_random` and `generate_all` don't have coherent arguments
- [x] allow for (most) special characters without escapement outside of units
- [x] replace modifier regex by several ones to allow for escaping special characters everywhere
- [x] use symbols from `parser_utils` everywhere needed
- [x] improve the overall command line experience (with `argparse`)
- [x] change `main.py` to a more user-friendly name
- [x] accept `train` AND `training` for training set number of intents
- [x] add a seed for random number generation
- [x] add a program argument for setting the seed
- [x] set output file path with respect to current working directory rather than input file directory
- [x] add a `--version` program argument
- [x] use python's built-in `DeprecationWarning` rather (print a warning for deprecations)
- [x] *Docs* make a wiki rather than a markdown file
- [x] add interactive mode (generate what the user asks through a CLI)
- [x] *Docs* explain '/' syntax for alternative slot value
- [x] wipe the output directory before writing new files
- [x] *Interactive mode*: add support for variations in relevant commands
- [x] *Interactive mode*: show list of variation names in command `show`
- [x] check for circular includes
- [x] use more list/dict comprehensions (faster than using `append`)

# Bugs

- **BUG**: arguments are not given down when an argument is transmitted as the argument of a token
- **BUG**: random generation modifiers' names are not taken into account when generating all examples
- **BUG**: a leading space is generated even though a unit has a random gen modifier and the unit wasn't generated
- **BUG**: it seems that `generate_all` of choice is called before the generation starts

## To confirm

## Fixed bugs

- **fixed**: no case changing when asked with uppercase feeding
- **fixed**: escapment not currently working
- **fixed**: slots starting with a word crash the script
- **fixed**: can't parse when a content line is commented out
- **fixed**: sometimes the adapter can't find the text entity inside the example
- **fixed**: choice flattens its rules
- **fixed**: double spaces sometimes
- **fixed**: comment lines inside definitions aren't truly ignored
- **fixed**: fix bug with ']' generated in word groups within choices (`{[test ~[this]]/[and ~[this]]}`)
- **fixed**: some slot values are not present in the synonym list even if they have synonyms
- **fixed**: when changing case, some entities cannot be found any longer
- **fixed**: when no DummySlotValRuleContent, synonyms keep entities
- **fixed**: duplicates in synonym list
- **fixed**: in synonyms, too many synonyms are added because variations are not taken into account at generation
- **fixed**: entities are not generated with `generate_all`
- **fixed**: arguments are not correctly managed within entities list
- **fixed**: potential ImportErrors when running from `run.py` from the command line
- **fixed**: somewhere in the synonyms: Rasa NLU can't generate it without crashing (unhashable type 'dict' when looking for "value")
- **fixed**: `parser` exists as a basic Python module and is sometimes imported in place of the parser (renamed `parsing`)
- **fixed**: empty examples were duplicated on generation when trying to change their leading letter's case
- **fixed**: if a slot generated a certain string and this string could already be found somewhere before in the example, the first string was wrongly selected as the entity with the Rasa adapter
- **fixed**: indentation error raised for lines with only spaces
- **fixed**: when an empty alias definition is used, nothing is generated
- **fixed**: when using `save` command, variations print several times the same rule
- **fixed**: when using `save` command, `\$` are saved instead of `$`
- **fixed**: when using `save` command, choice are appended `?True`
- **fixed**: choices get a randgen when there is 1 `?` somewhere in their content
- **fixed**: several `?` in a choice's content crash the program (because of randgen)
- **fixed**: synonyms are synonyms of themselves (look at simple airport example)
- **fixed**: restaurant example doesn't seem to work anymore
- **fixed**: possible to have several times the same example generated
- **fixed**: encoding errors under Windows

# Ideas


## Rejected

- **rejected**: use overrides pip package (no, doesn't work in python 2)
- **rejected**: make arguments several layers deep? no, it is not useful as you can pass arguments down the references
- **rejected**: maybe add more modifiers to choices? no, rather merge it into word groups<|MERGE_RESOLUTION|>--- conflicted
+++ resolved
@@ -46,11 +46,8 @@
 - [ ] warn if a unit reference is used within its own declaration
 - [ ] warn if an argument has no value
 - [ ] check that intent definitions don't overlap
-<<<<<<< HEAD
 - [ ] cache the possible number of generatable examples for each unit
-=======
 - [ ] use multithreading or multiprocessing to optimize the execution time (+ program option to set that on/off)
->>>>>>> a8220562
 
 - [ ] complete refactor of the code: the code is almost unmaintainable
 - [ ] refactor units to remove duplicated code: make modifiers act after the string has been generated
