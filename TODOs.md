--- conflicted
+++ resolved
@@ -78,12 +78,9 @@
 - [ ] *Docs* explain that redefining a unit silently appends the rules to the already declared unit (with the same modifiers as the first time)
 - [ ] *Docs* document the differences between *Chatito* and *Chatette*
 - [ ] *Docs* make docs available from `help()` function
-<<<<<<< HEAD
 - [ ] *Docs* explain that each rule has the same probability of being chosen, whatever the number of things it can generate
-=======
 - [ ] *Docs* add a lexicon page in the wiki
 - [ ] *Docs* add a "quickstart" section for the people who already know *Chatito*
->>>>>>> 24584293
 
 - [ ] add sections in TODO list to make it more readable
 - [ ] make an installer to use the script directly from the command line (at least in *nix systems)
