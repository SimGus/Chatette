--- conflicted
+++ resolved
@@ -41,13 +41,10 @@
 - [ ] refactor units to remove duplicated code: make modifiers act after the string has been generated
 - [ ] add more unit tests
 
-<<<<<<< HEAD
+- [ ] *Interactive mode*: add support for variations and argument values in relevant commands
+
 - [ ] *Docs* clearly state the objective (scope) of the program
 - [ ] *Docs* add a "contributors" part
-=======
-- [ ] *Interactive mode*: add support for variations and argument values in relevant commands
-
->>>>>>> 170d94a8
 - [ ] *Docs* add a representation of the architecture of the project
 - [ ] *Docs* multilingual
 - [ ] *Docs* specify which version of *Rasa NLU* *chatette* can work with
