--- conflicted
+++ resolved
@@ -70,8 +70,6 @@
 # Bugs
 
 - **BUG**: arguments are not given down when an argument is transmitted as the argument of a token
-- **BUG**: restaurant example doesn't seem to work anymore
-- **BUG**: `parser` exists as a basic Python module and is sometimes imported in place of the parser
 
 ## To confirm
 
@@ -96,11 +94,8 @@
 - **fixed**: entities are not generated with `generate_all`
 - **fixed**: arguments are not correctly managed within entities list
 - **fixed**: potential ImportErrors when running from `run.py` from the command line
-<<<<<<< HEAD
+- **fixed**: somewhere in the synonyms: Rasa NLU can't generate it without crashing (unhashable type 'dict' when looking for "value")
 - **fixed**: `parser` exists as a basic Python module and is sometimes imported in place of the parser (renamed `parsing`)
-=======
-- **fixed**: somewhere in the synonyms: Rasa NLU can't generate it without crashing (unhashable type 'dict' when looking for "value")
->>>>>>> 26eb7515
 
 # Ideas
 
