#!/usr/bin/env python3

# TODO shouldn't generate twice the same statement

import json

from utils import *
from parser_utils import Unit
<<<<<<< HEAD
from rasa_adapter import *
=======
from rasa_adapter import to_Rasa_format, to_Rasa_synonym_format
>>>>>>> c26160c1


<<<<<<< HEAD
class Generator(object):
=======

def cast_to_unicode(any):
    if sys.version_info[0] == 3:
        return any
    if isinstance(any, str):
        return unicode(any, "utf-8")
    elif isinstance(any, dict):
        cast_dict = dict()
        for key in any:
            cast_key = cast_to_unicode(key)
            cast_value = cast_to_unicode(any[key])
            cast_dict[cast_key] = cast_value
        return cast_dict
    elif isinstance(any, list):
        cast_list = []
        for e in any:
            cast_list.append(cast_to_unicode(e))
        return cast_list
    else:
        return any


def randomly_change_case(text):
    """Randomly set the case of the first letter of `text`"""
    if randint(0, 99) >= 50:
        return with_leading_lower(text)
    else:
        return with_leading_upper(text)
def with_leading_upper(text):
    """Returns `text` with a leading uppercase letter"""
    for (i, c) in enumerate(text):
        if not c.isspace():
            return text[:i] + text[i].upper() + text[(i+1):]
    return text
def with_leading_lower(text):
    """Returns `text` with a leading lowercase letter"""
    for (i, c) in enumerate(text):
        if not c.isspace():
            return text[:i] + text[i].upper() + text[(i+1):]
    return text


class Generator():
>>>>>>> c26160c1
    """
    Using the info parsed from the input file, this class will generate
    a Rasa NLU dataset and dump it in a JSON file.
    If there were inconsistencies in the input file, they are likely to be
    detected here.
    """
    def __init__(self, output_file, parser):
        self.out_file = output_file
        self.parser = parser
        self.generated_examples = []
        self.generated_randgens = dict()

    def generate(self):
        print("")
        printDBG("Start generation")
        for intent_name in self.parser.intent_definitions:
            current_examples = self.parser.intent_definitions[intent_name].generate()
            formatted_examples = []
            for ex in current_examples:
                formatted_examples.append(to_Rasa_format(intent_name, ex))
            self.generated_examples.extend(formatted_examples)

        printDBG("Generation over, writing to file...")
        self.write_JSON()

<<<<<<< HEAD
=======
    def generate_intent(self, intent_name, intent_rules):
        """
        Generates the asked number of examples for this intent
        given a list of rules.
        """
        printDBG("Generating intent: "+intent_name)
        max_gen_nb = None
        if "nb-gen-asked" not in intent_rules:  # Different flavors (variations)
            for variation in intent_rules:
                self.generate_intent(intent_name, intent_rules[variation])
        else:
            max_gen_nb = intent_rules["nb-gen-asked"]

        if max_gen_nb is not None:
            max_gen_nb = int(max_gen_nb)
            nb_examples_gen = 0
            nb_intent_rules = len(intent_rules["rules"])

            while nb_examples_gen < max_gen_nb:
                current_example = u""
                current_entities = []
                # Choose rule to generate
                rule_index = randint(0, nb_intent_rules-1)
                intent_rule = intent_rules["rules"][rule_index]
                # Generate each unit in the rule
                self.generated_randgens = dict()
                for unit_rule in intent_rule:
                    generation = self.generate_unit(unit_rule)
                    if generation["text"] is None:
                        print("gen text is None for "+str(unit_rule))
                    current_example += cast_to_unicode(generation["text"])
                    current_entities.extend(generation["entities"])
                current_example = current_example.strip()  # strip for safety
                # printDBG("Generated: '"+current_example+"'")
                # printDBG("Entities: "+str(current_entities))
                self.generated_examples.append(
                    to_Rasa_format(intent_name, current_example, current_entities)
                )
                nb_examples_gen += 1
        else:  #TODO
            print("Generation without max number is currently not supported")
>>>>>>> c26160c1

    def get_entities_synonyms(self):
        """
        Makes a dict of all the synonyms of entities
        based on the slot value they are assigned.
        """
<<<<<<< HEAD
        synonyms = dict()
        for slot_definition in self.parser.slot_definitions:
            current_synonyms_dict = \
                self.parser.slot_definitions[slot_definition].get_synonyms_dict()
            for slot_value in current_synonyms_dict:
                if slot_value not in synonyms:
                    synonyms[slot_value] = current_synonyms_dict[slot_value]
                else:
                    synonyms[slot_value].extend(current_synonyms_dict[slot_value])
        return synonyms
=======
        unit_type = unit_rule["type"]
        if unit_type == Unit.word:
            if unit_rule["leading-space"]:
                return {
                    "text": ' '+unit_rule["word"],
                    "entities": [],
                }
            return {
                "text": unit_rule["word"],
                "entities": [],
            }
        elif unit_type == Unit.choice:  # TODO casegen
            if unit_rule["randgen"] is not None:
                if randint(0, 99) >= 50:
                    return EMPTY_GEN

            chosen_index = randint(0, len(unit_rule["choices"])-1)
            chosen_rule = unit_rule["choices"][chosen_index]
            generated_str = ""
            generated_entities = []
            # Generate each unit of the rule
            for sub_unit_rule in chosen_rule:
                sub_generation = self.generate_unit(sub_unit_rule)
                generated_entities.extend(sub_generation["entities"])
                generated_str += sub_generation["text"]
            # Add a space at the front if needed
            if generated_str != "" and unit_rule["leading-space"] and \
                not generated_str.startswith(' '):
                    generated_str = ' '+generated_str

            if '[' in generated_str:
                print("PROBLEM in choice: "+generated_str)  # TODO remove this

            if generated_str == "":
                print("AAAA choice generated empty string")  # TODO remove this

            return {
                "text": generated_str,
                "entities": generated_entities,
            }
        else:
            # TODO keep track of already generated sentences (+max nb of attempts)
            current_arg_name = None

            # Manage random generation
            randgen_name = unit_rule["randgen"]
            if randgen_name is not None:
                if randgen_name not in self.generated_randgens:  # not yet tested
                    percentage_gen = 50
                    if unit_rule["percentgen"] is not None:  # TODO seems to be a problem with this
                        percentage_gen = int(unit_rule["percentgen"])
                    if randint(0, 99) >= percentage_gen:
                        if randgen_name != "":
                            self.generated_randgens[randgen_name] = False  # TODO do it by level
                        return EMPTY_GEN
                    elif randgen_name != "":
                        self.generated_randgens[randgen_name] = True
                elif not self.generated_randgens[randgen_name]:  # Should not be generated
                    return EMPTY_GEN
                else:  # Must be generated
                    pass

            generate_different_case = False
            if "casegen" in unit_rule and unit_rule["casegen"]:
                generate_different_case = True

            generated_str = ""
            generated_entities = []
            unit_def = None
            if unit_type == Unit.word_group:
                if unit_rule["leading-space"]:
                    generated_str += ' '
                generated_str += unit_rule["words"]

                if '[' in generated_str:
                    print("PROBLEM in wg: "+generated_str)  # TODO remove this

                if generate_different_case:
                    return {
                        "text": randomly_change_case(generated_str),
                        "entities": [],
                    }
                return {
                    "text": generated_str,
                    "entities": [],
                }

            elif unit_type == Unit.alias or unit_type == Unit.slot:
                unit_def = None
                if unit_type == Unit.alias:
                    if unit_rule["name"] not in self.parser.aliases:
                        raise SyntaxError("Alias '"+unit_rule["name"]+"' wasn't defined")
                    unit_def = self.parser.aliases[unit_rule["name"]]
                else:
                    if unit_rule["name"] not in self.parser.slots:
                        raise SyntaxError("Slot '"+unit_rule["name"]+"' wasn't defined")
                    unit_def = self.parser.slots[unit_rule["name"]]

                # Manage variations
                variation = unit_rule["variation"]
                if variation is not None:
                    if variation in unit_def:
                        unit_def = unit_def[variation]
                    elif unit_type == Unit.alias:
                        raise SyntaxError(
                            "Couldn't find variation '" + unit_rule["variation"] +
                            "' for alias named '" + unit_rule["name"] + "'"
                        )
                    else:
                        raise SyntaxError(
                            "Couldn't find variation '" + unit_rule["variation"] +
                            "' for slot named '" + unit_rule["name"] + "'"
                        )
                elif "rules" not in unit_def:  # No variation asked but the unit is defined with variations
                    unit_def = unit_def["all-variations-aggregation"]  # TODO check this with arg

                # Get argument
                current_arg_name = None
                if isinstance(unit_def, dict):
                    current_arg_name = unit_def["arg"]
                    if current_arg_name == "":
                        current_arg_name = None

                    unit_def = unit_def["rules"]

                if len(unit_def) > 0:
                    # Choose rule
                    rule_index = 0
                    if len(unit_def) > 1:
                        rule_index = randint(0, len(unit_def)-1)
                    chosen_rule = unit_def[rule_index]
                    alt_slot_val_name = None
                    if isinstance(chosen_rule, dict):
                        alt_slot_val_name = chosen_rule["slot-value-name"]
                        chosen_rule = chosen_rule["rule"]
                    # Generate each unit of the rule
                    for sub_unit_rule in chosen_rule:
                        sub_generation = self.generate_unit(sub_unit_rule)
                        generated_entities.extend(sub_generation["entities"])
                        generated_str += sub_generation["text"]

                    # Manage entities
                    if unit_type == Unit.slot:
                        if alt_slot_val_name == '/':
                            alt_slot_val_name = generated_str
                        generated_entities.extend([{
                            "slot-name": unit_rule["name"],
                            "text": generated_str,
                            "value": alt_slot_val_name,
                        }])
                else:  # TODO this should be an error
                    pass

                if '[' in generated_str:
                    print("PROBLEM in alias or slot: "+generated_str)  # TODO remove this

            elif unit_type == Unit.intent:
                if unit_rule["name"] not in self.parser.intents:
                    raise SyntaxError("Intent '"+unit_rule["name"]+"' wasn't defined")
                unit_def = self.parser.intents[unit_rule["name"]]

                # Manage variations
                variation = unit_rule["variation"]
                if variation is not None:
                    if "nb-gen-asked" not in unit_def:
                            unit_def = unit_def[variation]["rules"]
                    else:
                        raise SyntaxError(
                            "Couldn't find variation '" + unit_rule["variation"] +
                            "' for intent named '" + unit_rule["name"] + "'"
                        )
                elif "rules" in unit_def:
                    # Get argument
                    current_arg_name = unit_def["arg"]
                    if current_arg_name == "":
                        current_arg_name = None

                    unit_def = unit_def["rules"]
                else:  # No variation asked but the unit is defined with variations
                    unit_def = unit_def["all-variations-aggregation"]["rules"]

                # Choose rule
                rule_index = randint(0, len(unit_def)-1)
                chosen_rule = unit_def[rule_index]
                # Generate each unit of the rule
                for sub_unit_rule in chosen_rule:
                    sub_generation = self.generate_unit(sub_unit_rule)
                    generated_entities.extend(sub_generation["entities"])
                    generated_str += sub_generation["text"]

                if '[' in generated_str:
                    print("PROBLEM in intent: "+generated_str)

            else:
                raise RuntimeError("Tried to generate a unit of unknown type")

            if generated_str != "" and unit_rule["leading-space"] and \
                not generated_str.startswith(' '):
                    generated_str = ' '+generated_str

            # Manage arguments
            if current_arg_name is not None:
                pattern_arg = r"(?<!\\)\$"+current_arg_name
                generated_str = re.sub(pattern_arg, unit_rule["arg"], generated_str)
                generated_str = generated_str.replace("\$", "$")

            if generate_different_case:
                return {
                    "text": randomly_change_case(generated_str),
                    "entities": generated_entities,
                }
            return {
                "text": generated_str,
                "entities": generated_entities,
            }
>>>>>>> c26160c1

    def generate_all_possibilities(self, unit_rule, arg=None):
        """
        Generates all the possible values that the rule 'unit_rule' can generate
        (including the empty generation if possible) and returns them all
        as a list of dict.
        """
        # {} or [] -> [{"text": str, "entities": [...]}]
        if isinstance(unit_rule, list):
            generated_texts = []
            examples_from_sub_rules = []
            tmp_buffer = []
            for sub_unit_rule in unit_rule:
                sub_unit_possibilities = \
                    self.generate_all_possibilities(sub_unit_rule, arg)
                tmp_buffer = []
                if len(examples_from_sub_rules) == 0:
                    examples_from_sub_rules = sub_unit_possibilities
                else:
                    for ex in examples_from_sub_rules:
                        for possibility in sub_unit_possibilities:
                            tmp_buffer.append({
                                "text": ex["text"]+possibility["text"],
                                "entities": ex["entities"]+possibility["entities"]
                            })
                    examples_from_sub_rules = tmp_buffer
            generated_texts.extend(examples_from_sub_rules)
            return generated_texts

        if "type" not in unit_rule:
            return self.generate_all_possibilities(unit_rule["rule"], arg)

        unit_type = unit_rule["type"]
        if unit_type == Unit.word:
            if unit_rule["leading-space"]:
                return [{
                    "text": ' '+unit_rule["word"],
                    "entities": [],
                }]
            return [{
                "text": unit_rule["word"],
                "entities": [],
            }]
        elif unit_type == Unit.word_group:
            # TODO manage `arg`
            generated_texts = []
            if unit_rule["randgen"] is not None:
                generated_texts.append(EMPTY_GEN)

            generated_str = ""
            if unit_rule["leading-space"]:
                generated_str += ' '
            generated_str += unit_rule["words"]

            if "casegen" in unit_rule and unit_rule["casegen"]:
                generated_texts.append({
                    "text": with_leading_lower(generated_str),
                    "entities": [],
                })
                generated_texts.append({
                    "text": with_leading_upper(generated_str),
                    "entities": [],
                })
            else:
                generated_texts.append({
                    "text": generated_str,
                    "entities": [],
                })
            return generated_texts
        elif unit_type == Unit.choice:
            generated_texts = []
            if unit_rule["randgen"] is not None:
                generated_texts.append(EMPTY_GEN)

            for choice in unit_rule["choices"]:
                examples_from_sub_rules = []
                tmp_buffer = []
                for sub_unit_rule in choice:
                    sub_unit_possibilities = \
                        self.generate_all_possibilities(sub_unit_rule, arg)
                    tmp_buffer = []
                    if len(examples_from_sub_rules) == 0:
                        examples_from_sub_rules = sub_unit_possibilities
                    else:
                        for ex in examples_from_sub_rules:
                            for possibility in sub_unit_possibilities:
                                tmp_buffer.append({
                                    "text": ex["text"]+possibility["text"],
                                    "entities": ex["entities"]+possibility["entities"]
                                })
                        examples_from_sub_rules = tmp_buffer
                generated_texts.extend(examples_from_sub_rules)

            if unit_rule["leading-space"]:
                for ex in generated_texts:
                    text = ex["text"]
                    if text != "" and not text.startswith(' '):
                        ex["text"] = ' '+text

            return generated_texts
        else:
            generated_texts = []
            if unit_rule["randgen"] is not None:
                generated_texts.append(EMPTY_GEN)

            current_arg_name = None

            if unit_type == Unit.alias or unit_typ == Unit.slot:
                unit_def = None
                if unit_type == Unit.alias:
                    if unit_rule["name"] not in self.parser.aliases:
                        raise SyntaxError("Alias '"+unit_rule["name"]+"' wasn't defined")
                    unit_def = self.parser.aliases[unit_rule["name"]]
                else:
                    if unit_rule["name"] not in self.parser.slots:
                        raise SyntaxError("Slot '"+unit_rule["name"]+"' wasn't defined")
                    unit_def = self.parser.slots[unit_rule["name"]]

                # Manage variations
                variation = unit_rule["variation"]
                if variation is not None:
                    if variation in unit_def:
                        unit_def = unit_def[variation]
                    elif unit_type == Unit.alias:
                        raise SyntaxError(
                            "Couldn't find variation '" + unit_rule["variation"] +
                            "' for alias named '" + unit_rule["name"] + "'"
                        )
                    else:
                        raise SyntaxError(
                            "Couldn't find variation '" + unit_rule["variation"] +
                            "' for slot named '" + unit_rule["name"] + "'"
                        )
                elif "rules" not in unit_def:  # No variation asked but the unit is defined with variations
                    unit_def = unit_def["all-variations-aggregation"]  # TODO check this with arg

                # Get arg identifier
                if isinstance(unit_def, dict):
                    current_arg_name = unit_def["arg"]
                    if current_arg_name is not None:
                        print("arg: "+str(current_arg_name))
                    if current_arg_name == "":
                        current_arg_name = None

                    unit_def = unit_def["rules"]

                if len(unit_def) > 0:
                    for rule in unit_def:
                        if isinstance(rule, dict):
                            rule = rule["rule"]

                        examples_from_sub_rules = []
                        tmp_buffer = []
                        for sub_unit_rule in rule:
                            sub_unit_possibilities = \
                                self.generate_all_possibilities(sub_unit_rule, arg)
                            tmp_buffer = []
                            if len(examples_from_sub_rules) == 0:
                                examples_from_sub_rules = sub_unit_possibilities
                            else:
                                for ex in examples_from_sub_rules:
                                    for possibility in sub_unit_possibilities:
                                        tmp_buffer.append({
                                            "text": ex["text"]+possibility["text"],
                                            "entities": ex["entities"]+possibility["entities"]
                                        })
                                examples_from_sub_rules = tmp_buffer
                        generated_texts.extend(examples_from_sub_rules)
                else:  # TODO this should be an error
                    pass
            elif unit_type == Unit.intent:
                if unit_rule["name"] not in self.parser.intents:
                    raise SyntaxError("Intent '"+unit_rule["name"]+"' wasn't defined")
                unit_def = self.parser.intents[unit_rule["name"]]

                # Manage variations
                variation = unit_rule["variation"]
                if variation is not None:
                    if "nb-gen-asked" not in unit_def:
                            unit_def = unit_def[variation]["rules"]
                    else:
                        raise SyntaxError(
                            "Couldn't find variation '" + unit_rule["variation"] +
                            "' for intent named '" + unit_rule["name"] + "'"
                        )
                elif "rules" in unit_def:
                    # Get arg identifier
                    current_arg_name = unit_def["arg"]
                    if current_arg_name is not None:
                        print("arg: "+str(current_arg_name))
                    if current_arg_name == "":
                        current_arg_name = None

                    unit_def = unit_def["rules"]
                else:  # No variation asked but the unit is defined with variations
                    unit_def = unit_def["all-variations-aggregation"]["rules"]

                for rule in unit_def:
                    examples_from_sub_rules = []
                    tmp_buffer = []
                    for sub_unit_rule in rule:
                        sub_unit_possibilities = \
                            self.generate_all_possibilities(sub_unit_rule, arg)
                        tmp_buffer = []
                        if len(examples_from_sub_rules) == 0:
                            examples_from_sub_rules = sub_unit_possibilities
                        else:
                            for ex in examples_from_sub_rules:
                                for possibility in sub_unit_possibilities:
                                    tmp_buffer.append({
                                        "text": ex["text"]+possibility["text"],
                                        "entities": ex["entities"]+possibility["entities"]
                                    })
                            examples_from_sub_rules = tmp_buffer
                    generated_texts.extend(examples_from_sub_rules)
            else:
                raise RuntimeError("Tried to generate a unit of unknown type")

            if unit_rule["leading-space"]:
                for ex in generated_texts:
                    text = ex["text"]
                    if text != "" and not text.startswith(' '):
                        ex["text"] = ' '+text

            if "casegen" in unit_rule and unit_rule["casegen"]:
                casegen_examples = []
                for ex in generated_texts:
                    casegen_examples.append({
                        "text": with_leading_lower(ex["text"]),
                        "entities": ex["entities"],
                    })
                    casegen_examples.append({
                        "text": with_leading_upper(ex["text"]),
                        "entities": ex["entities"],
                    })
                generated_texts = casegen_examples

            # Deal with arguments
            if arg is not None and current_arg_name is not None:
                for (i, ex) in enumerate(generated_texts):
                    pattern_arg = r"(?<!\\)\$"+current_arg_name
                    ex = re.sub(pattern_arg, unit_rule["arg"], ex)
                    generated_texts[i]["text"] = ex.replace("\$", "$")

            return generated_texts


    def get_slots_synonyms(self):
        synonyms = dict()
        for slot_name in self.parser.slots:
            if "rules" in self.parser.slots[slot_name]:  # No variations
                current_arg_val = self.parser.slots[slot_name]["arg"]
                for rule in self.parser.slots[slot_name]["rules"]:
                    current_val = rule["slot-value-name"]
                    rule = rule["rule"]
                    current_all_possibilities = \
                        self.generate_all_possibilities(rule, current_arg_val)
                    if current_val not in synonyms:
                        synonyms[current_val] = []
                    for possibility in current_all_possibilities:
                        text = possibility["text"]
                        if text not in synonyms[current_val]:
                            synonyms[current_val].append(possibility["text"].strip())
            else:  # Variations
                for variation in self.parser.slots[slot_name]:
                    if "rules" in self.parser.slots[slot_name][variation]:
                        current_arg_val = self.parser.slots[slot_name][variation]["arg"]
                        for rule in self.parser.slots[slot_name][variation]["rules"]:
                            current_val = rule["slot-value-name"]
                            rule = rule["rule"]
                            current_all_possibilities = \
                                self.generate_all_possibilities(rule, current_arg_val)
                            if current_val not in synonyms:
                                synonyms[current_val] = []
                            for possibility in current_all_possibilities:
                                text = possibility["text"]
                                if text not in synonyms[current_val]:
                                    synonyms[current_val].append(possibility["text"].strip())
                    else:  # aggregation of all variations
                        pass
        return synonyms


    def write_JSON(self):
        raw_json_data = {
            "rasa_nlu_data": {
                "common_examples": self.generated_examples,
                "regex_features" : [],
<<<<<<< HEAD
                "entity_synonyms":
                    to_Rasa_synonym_format(self.get_entities_synonyms()),
=======
                "entity_synonyms": #[]
                    to_Rasa_synonym_format(self.get_slots_synonyms()),
>>>>>>> c26160c1
            }
        }
        json_data = cast_to_unicode(raw_json_data)
        self.out_file.write(
            json.dumps(json_data, ensure_ascii=False, indent=2, sort_keys=True)
        )


if __name__ == "__main__":
    import warnings
    warnings.warn("You are running the wrong file ('Generator.py')." +
        "The file that should be run is 'main.py'.")<|MERGE_RESOLUTION|>--- conflicted
+++ resolved
@@ -6,60 +6,10 @@
 
 from utils import *
 from parser_utils import Unit
-<<<<<<< HEAD
 from rasa_adapter import *
-=======
-from rasa_adapter import to_Rasa_format, to_Rasa_synonym_format
->>>>>>> c26160c1
-
-
-<<<<<<< HEAD
+
+
 class Generator(object):
-=======
-
-def cast_to_unicode(any):
-    if sys.version_info[0] == 3:
-        return any
-    if isinstance(any, str):
-        return unicode(any, "utf-8")
-    elif isinstance(any, dict):
-        cast_dict = dict()
-        for key in any:
-            cast_key = cast_to_unicode(key)
-            cast_value = cast_to_unicode(any[key])
-            cast_dict[cast_key] = cast_value
-        return cast_dict
-    elif isinstance(any, list):
-        cast_list = []
-        for e in any:
-            cast_list.append(cast_to_unicode(e))
-        return cast_list
-    else:
-        return any
-
-
-def randomly_change_case(text):
-    """Randomly set the case of the first letter of `text`"""
-    if randint(0, 99) >= 50:
-        return with_leading_lower(text)
-    else:
-        return with_leading_upper(text)
-def with_leading_upper(text):
-    """Returns `text` with a leading uppercase letter"""
-    for (i, c) in enumerate(text):
-        if not c.isspace():
-            return text[:i] + text[i].upper() + text[(i+1):]
-    return text
-def with_leading_lower(text):
-    """Returns `text` with a leading lowercase letter"""
-    for (i, c) in enumerate(text):
-        if not c.isspace():
-            return text[:i] + text[i].upper() + text[(i+1):]
-    return text
-
-
-class Generator():
->>>>>>> c26160c1
     """
     Using the info parsed from the input file, this class will generate
     a Rasa NLU dataset and dump it in a JSON file.
@@ -85,57 +35,12 @@
         printDBG("Generation over, writing to file...")
         self.write_JSON()
 
-<<<<<<< HEAD
-=======
-    def generate_intent(self, intent_name, intent_rules):
-        """
-        Generates the asked number of examples for this intent
-        given a list of rules.
-        """
-        printDBG("Generating intent: "+intent_name)
-        max_gen_nb = None
-        if "nb-gen-asked" not in intent_rules:  # Different flavors (variations)
-            for variation in intent_rules:
-                self.generate_intent(intent_name, intent_rules[variation])
-        else:
-            max_gen_nb = intent_rules["nb-gen-asked"]
-
-        if max_gen_nb is not None:
-            max_gen_nb = int(max_gen_nb)
-            nb_examples_gen = 0
-            nb_intent_rules = len(intent_rules["rules"])
-
-            while nb_examples_gen < max_gen_nb:
-                current_example = u""
-                current_entities = []
-                # Choose rule to generate
-                rule_index = randint(0, nb_intent_rules-1)
-                intent_rule = intent_rules["rules"][rule_index]
-                # Generate each unit in the rule
-                self.generated_randgens = dict()
-                for unit_rule in intent_rule:
-                    generation = self.generate_unit(unit_rule)
-                    if generation["text"] is None:
-                        print("gen text is None for "+str(unit_rule))
-                    current_example += cast_to_unicode(generation["text"])
-                    current_entities.extend(generation["entities"])
-                current_example = current_example.strip()  # strip for safety
-                # printDBG("Generated: '"+current_example+"'")
-                # printDBG("Entities: "+str(current_entities))
-                self.generated_examples.append(
-                    to_Rasa_format(intent_name, current_example, current_entities)
-                )
-                nb_examples_gen += 1
-        else:  #TODO
-            print("Generation without max number is currently not supported")
->>>>>>> c26160c1
 
     def get_entities_synonyms(self):
         """
         Makes a dict of all the synonyms of entities
         based on the slot value they are assigned.
         """
-<<<<<<< HEAD
         synonyms = dict()
         for slot_definition in self.parser.slot_definitions:
             current_synonyms_dict = \
@@ -146,223 +51,6 @@
                 else:
                     synonyms[slot_value].extend(current_synonyms_dict[slot_value])
         return synonyms
-=======
-        unit_type = unit_rule["type"]
-        if unit_type == Unit.word:
-            if unit_rule["leading-space"]:
-                return {
-                    "text": ' '+unit_rule["word"],
-                    "entities": [],
-                }
-            return {
-                "text": unit_rule["word"],
-                "entities": [],
-            }
-        elif unit_type == Unit.choice:  # TODO casegen
-            if unit_rule["randgen"] is not None:
-                if randint(0, 99) >= 50:
-                    return EMPTY_GEN
-
-            chosen_index = randint(0, len(unit_rule["choices"])-1)
-            chosen_rule = unit_rule["choices"][chosen_index]
-            generated_str = ""
-            generated_entities = []
-            # Generate each unit of the rule
-            for sub_unit_rule in chosen_rule:
-                sub_generation = self.generate_unit(sub_unit_rule)
-                generated_entities.extend(sub_generation["entities"])
-                generated_str += sub_generation["text"]
-            # Add a space at the front if needed
-            if generated_str != "" and unit_rule["leading-space"] and \
-                not generated_str.startswith(' '):
-                    generated_str = ' '+generated_str
-
-            if '[' in generated_str:
-                print("PROBLEM in choice: "+generated_str)  # TODO remove this
-
-            if generated_str == "":
-                print("AAAA choice generated empty string")  # TODO remove this
-
-            return {
-                "text": generated_str,
-                "entities": generated_entities,
-            }
-        else:
-            # TODO keep track of already generated sentences (+max nb of attempts)
-            current_arg_name = None
-
-            # Manage random generation
-            randgen_name = unit_rule["randgen"]
-            if randgen_name is not None:
-                if randgen_name not in self.generated_randgens:  # not yet tested
-                    percentage_gen = 50
-                    if unit_rule["percentgen"] is not None:  # TODO seems to be a problem with this
-                        percentage_gen = int(unit_rule["percentgen"])
-                    if randint(0, 99) >= percentage_gen:
-                        if randgen_name != "":
-                            self.generated_randgens[randgen_name] = False  # TODO do it by level
-                        return EMPTY_GEN
-                    elif randgen_name != "":
-                        self.generated_randgens[randgen_name] = True
-                elif not self.generated_randgens[randgen_name]:  # Should not be generated
-                    return EMPTY_GEN
-                else:  # Must be generated
-                    pass
-
-            generate_different_case = False
-            if "casegen" in unit_rule and unit_rule["casegen"]:
-                generate_different_case = True
-
-            generated_str = ""
-            generated_entities = []
-            unit_def = None
-            if unit_type == Unit.word_group:
-                if unit_rule["leading-space"]:
-                    generated_str += ' '
-                generated_str += unit_rule["words"]
-
-                if '[' in generated_str:
-                    print("PROBLEM in wg: "+generated_str)  # TODO remove this
-
-                if generate_different_case:
-                    return {
-                        "text": randomly_change_case(generated_str),
-                        "entities": [],
-                    }
-                return {
-                    "text": generated_str,
-                    "entities": [],
-                }
-
-            elif unit_type == Unit.alias or unit_type == Unit.slot:
-                unit_def = None
-                if unit_type == Unit.alias:
-                    if unit_rule["name"] not in self.parser.aliases:
-                        raise SyntaxError("Alias '"+unit_rule["name"]+"' wasn't defined")
-                    unit_def = self.parser.aliases[unit_rule["name"]]
-                else:
-                    if unit_rule["name"] not in self.parser.slots:
-                        raise SyntaxError("Slot '"+unit_rule["name"]+"' wasn't defined")
-                    unit_def = self.parser.slots[unit_rule["name"]]
-
-                # Manage variations
-                variation = unit_rule["variation"]
-                if variation is not None:
-                    if variation in unit_def:
-                        unit_def = unit_def[variation]
-                    elif unit_type == Unit.alias:
-                        raise SyntaxError(
-                            "Couldn't find variation '" + unit_rule["variation"] +
-                            "' for alias named '" + unit_rule["name"] + "'"
-                        )
-                    else:
-                        raise SyntaxError(
-                            "Couldn't find variation '" + unit_rule["variation"] +
-                            "' for slot named '" + unit_rule["name"] + "'"
-                        )
-                elif "rules" not in unit_def:  # No variation asked but the unit is defined with variations
-                    unit_def = unit_def["all-variations-aggregation"]  # TODO check this with arg
-
-                # Get argument
-                current_arg_name = None
-                if isinstance(unit_def, dict):
-                    current_arg_name = unit_def["arg"]
-                    if current_arg_name == "":
-                        current_arg_name = None
-
-                    unit_def = unit_def["rules"]
-
-                if len(unit_def) > 0:
-                    # Choose rule
-                    rule_index = 0
-                    if len(unit_def) > 1:
-                        rule_index = randint(0, len(unit_def)-1)
-                    chosen_rule = unit_def[rule_index]
-                    alt_slot_val_name = None
-                    if isinstance(chosen_rule, dict):
-                        alt_slot_val_name = chosen_rule["slot-value-name"]
-                        chosen_rule = chosen_rule["rule"]
-                    # Generate each unit of the rule
-                    for sub_unit_rule in chosen_rule:
-                        sub_generation = self.generate_unit(sub_unit_rule)
-                        generated_entities.extend(sub_generation["entities"])
-                        generated_str += sub_generation["text"]
-
-                    # Manage entities
-                    if unit_type == Unit.slot:
-                        if alt_slot_val_name == '/':
-                            alt_slot_val_name = generated_str
-                        generated_entities.extend([{
-                            "slot-name": unit_rule["name"],
-                            "text": generated_str,
-                            "value": alt_slot_val_name,
-                        }])
-                else:  # TODO this should be an error
-                    pass
-
-                if '[' in generated_str:
-                    print("PROBLEM in alias or slot: "+generated_str)  # TODO remove this
-
-            elif unit_type == Unit.intent:
-                if unit_rule["name"] not in self.parser.intents:
-                    raise SyntaxError("Intent '"+unit_rule["name"]+"' wasn't defined")
-                unit_def = self.parser.intents[unit_rule["name"]]
-
-                # Manage variations
-                variation = unit_rule["variation"]
-                if variation is not None:
-                    if "nb-gen-asked" not in unit_def:
-                            unit_def = unit_def[variation]["rules"]
-                    else:
-                        raise SyntaxError(
-                            "Couldn't find variation '" + unit_rule["variation"] +
-                            "' for intent named '" + unit_rule["name"] + "'"
-                        )
-                elif "rules" in unit_def:
-                    # Get argument
-                    current_arg_name = unit_def["arg"]
-                    if current_arg_name == "":
-                        current_arg_name = None
-
-                    unit_def = unit_def["rules"]
-                else:  # No variation asked but the unit is defined with variations
-                    unit_def = unit_def["all-variations-aggregation"]["rules"]
-
-                # Choose rule
-                rule_index = randint(0, len(unit_def)-1)
-                chosen_rule = unit_def[rule_index]
-                # Generate each unit of the rule
-                for sub_unit_rule in chosen_rule:
-                    sub_generation = self.generate_unit(sub_unit_rule)
-                    generated_entities.extend(sub_generation["entities"])
-                    generated_str += sub_generation["text"]
-
-                if '[' in generated_str:
-                    print("PROBLEM in intent: "+generated_str)
-
-            else:
-                raise RuntimeError("Tried to generate a unit of unknown type")
-
-            if generated_str != "" and unit_rule["leading-space"] and \
-                not generated_str.startswith(' '):
-                    generated_str = ' '+generated_str
-
-            # Manage arguments
-            if current_arg_name is not None:
-                pattern_arg = r"(?<!\\)\$"+current_arg_name
-                generated_str = re.sub(pattern_arg, unit_rule["arg"], generated_str)
-                generated_str = generated_str.replace("\$", "$")
-
-            if generate_different_case:
-                return {
-                    "text": randomly_change_case(generated_str),
-                    "entities": generated_entities,
-                }
-            return {
-                "text": generated_str,
-                "entities": generated_entities,
-            }
->>>>>>> c26160c1
 
     def generate_all_possibilities(self, unit_rule, arg=None):
         """
@@ -651,13 +339,8 @@
             "rasa_nlu_data": {
                 "common_examples": self.generated_examples,
                 "regex_features" : [],
-<<<<<<< HEAD
                 "entity_synonyms":
                     to_Rasa_synonym_format(self.get_entities_synonyms()),
-=======
-                "entity_synonyms": #[]
-                    to_Rasa_synonym_format(self.get_slots_synonyms()),
->>>>>>> c26160c1
             }
         }
         json_data = cast_to_unicode(raw_json_data)
